--- conflicted
+++ resolved
@@ -1,12 +1,8 @@
 FROM ubuntu:14.04
 
-<<<<<<< HEAD
-RUN apt-get update && apt-get upgrade -y && apt-get install python python-pip python-dev libcurl4-openssl-dev -y
-RUN pip install --upgrade pip
-=======
 RUN apt-get update && apt-get upgrade -y && apt-get install python-pip python python-dev libcurl4-openssl-dev -y
 RUN easy_install -U pip
->>>>>>> 64686dd2
+
 RUN pip install tornado docker-py pycurl futures
 
 ADD . /srv/tmpnb/
